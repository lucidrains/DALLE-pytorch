--- conflicted
+++ resolved
@@ -11,12 +11,9 @@
 from tqdm import tqdm
 from math import sqrt, log
 from omegaconf import OmegaConf
-<<<<<<< HEAD
 import taming.models.vqgan
-=======
 from taming.models.vqgan import VQModel, GumbelVQ
 import importlib
->>>>>>> 7eb2e34a
 
 import torch
 from torch import nn
@@ -170,15 +167,9 @@
             config_path = vqgan_config_path
 
         config = OmegaConf.load(config_path)
-<<<<<<< HEAD
-        if is_gumbel:
-            model = taming.models.vqgan.GumbelVQ(**config.model.params)
-        else:
-            model = taming.models.vqgan.VQModel(**config.model.params)
-=======
+
 
         model = instantiate_from_config(config["model"])
->>>>>>> 7eb2e34a
 
         state = torch.load(model_path, map_location = 'cpu')['state_dict']
         model.load_state_dict(state, strict = False)
@@ -192,11 +183,8 @@
         self.num_layers = int(log(f)/log(2))
         self.image_size = 256
         self.num_tokens = config.model.params.n_embed
-<<<<<<< HEAD
-        self.is_gumbel = is_gumbel
-=======
+
         self.is_gumbel = isinstance(self.model, GumbelVQ)
->>>>>>> 7eb2e34a
 
         self._register_external_parameters()
 
@@ -217,11 +205,8 @@
     def get_codebook_indices(self, img):
         b = img.shape[0]
         img = (2 * img) - 1
-<<<<<<< HEAD
-        z, _, [_, _, indices] = self.model.encode(img)
-=======
+
         _, _, [_, _, indices] = self.model.encode(img)
->>>>>>> 7eb2e34a
         if self.is_gumbel:
             return rearrange(indices, 'b h w -> b (h w)', b=b)
         return rearrange(indices, '(b n) () -> b n', b = b)
@@ -231,10 +216,7 @@
         one_hot_indices = F.one_hot(img_seq, num_classes = self.num_tokens).float()
         z = one_hot_indices @ self.model.quantize.embed.weight if self.is_gumbel \
             else (one_hot_indices @ self.model.quantize.embedding.weight)
-<<<<<<< HEAD
-=======
-
->>>>>>> 7eb2e34a
+
         z = rearrange(z, 'b (h w) c -> b c h w', h = int(sqrt(n)))
         img = self.model.decode(z)
 
