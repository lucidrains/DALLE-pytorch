--- conflicted
+++ resolved
@@ -4,11 +4,7 @@
   name = 'perugia',
   packages = find_packages(),
   include_package_data = True,
-<<<<<<< HEAD
-  version = '0.0.1',
-=======
   version = '0.9.6',
->>>>>>> 6a9f7628
   license='MIT',
   description = 'perugia - generate images from text with machine learning (gpu needed)',
   author = 'Sam Sepiol',
